/****************************************************************************
 * arch/xtensa/src/esp32/esp32_serial.c
 *
 *   Copyright (C) 2016 Gregory Nutt. All rights reserved.
 *   Author: Gregory Nutt <gnutt@nuttx.org>
 *
 * Redistribution and use in source and binary forms, with or without
 * modification, are permitted provided that the following conditions
 * are met:
 *
 * 1. Redistributions of source code must retain the above copyright
 *    notice, this list of conditions and the following disclaimer.
 * 2. Redistributions in binary form must reproduce the above copyright
 *    notice, this list of conditions and the following disclaimer in
 *    the documentation and/or other materials provided with the
 *    distribution.
 * 3. Neither the name NuttX nor the names of its contributors may be
 *    used to endorse or promote products derived from this software
 *    without specific prior written permission.
 *
 * THIS SOFTWARE IS PROVIDED BY THE COPYRIGHT HOLDERS AND CONTRIBUTORS
 * "AS IS" AND ANY EXPRESS OR IMPLIED WARRANTIES, INCLUDING, BUT NOT
 * LIMITED TO, THE IMPLIED WARRANTIES OF MERCHANTABILITY AND FITNESS
 * FOR A PARTICULAR PURPOSE ARE DISCLAIMED. IN NO EVENT SHALL THE
 * COPYRIGHT OWNER OR CONTRIBUTORS BE LIABLE FOR ANY DIRECT, INDIRECT,
 * INCIDENTAL, SPECIAL, EXEMPLARY, OR CONSEQUENTIAL DAMAGES (INCLUDING,
 * BUT NOT LIMITED TO, PROCUREMENT OF SUBSTITUTE GOODS OR SERVICES; LOSS
 * OF USE, DATA, OR PROFITS; OR BUSINESS INTERRUPTION) HOWEVER CAUSED
 * AND ON ANY THEORY OF LIABILITY, WHETHER IN CONTRACT, STRICT
 * LIABILITY, OR TORT (INCLUDING NEGLIGENCE OR OTHERWISE) ARISING IN
 * ANY WAY OUT OF THE USE OF THIS SOFTWARE, EVEN IF ADVISED OF THE
 * POSSIBILITY OF SUCH DAMAGE.
 *
 ****************************************************************************/

/****************************************************************************
 * Included Files
 ****************************************************************************/

#include <nuttx/config.h>

#include <sys/types.h>
#include <stdint.h>
#include <stdbool.h>
#include <unistd.h>
#include <semaphore.h>
#include <string.h>
#include <errno.h>
#include <debug.h>

#ifdef CONFIG_SERIAL_TERMIOS
#  include <termios.h>
#endif

#include <nuttx/irq.h>
#include <nuttx/arch.h>
#include <nuttx/serial/serial.h>

#include <arch/serial.h>
#include <arch/board/board.h>

#include "xtensa.h"
#include "chip/esp32_soc.h"
#include "chip/esp32_iomux.h"
#include "chip/esp32_gpio_sigmap.h"
#include "chip/esp32_uart.h"
#include "rom/esp32_gpio.h"
#include "esp32_config.h"
#include "esp32_gpio.h"
#include "esp32_cpuint.h"

/****************************************************************************
 * Pre-processor Definitions
 ****************************************************************************/

#ifdef USE_SERIALDRIVER

/* Which UART with be tty0/console and which tty1-2? */

/* First pick the console and ttys0.  This could be any of UART0-5 */

#if defined(CONFIG_UART0_SERIAL_CONSOLE)
#    define CONSOLE_DEV         g_uart0port  /* UART0 is console */
#    define TTYS0_DEV           g_uart0port  /* UART0 is ttyS0 */
#    define UART0_ASSIGNED      1
#elif defined(CONFIG_UART1_SERIAL_CONSOLE)
#    define CONSOLE_DEV         g_uart1port  /* UART1 is console */
#    define TTYS0_DEV           g_uart1port  /* UART1 is ttyS0 */
#    define UART1_ASSIGNED      1
#elif defined(CONFIG_UART2_SERIAL_CONSOLE)
#    define CONSOLE_DEV         g_uart2port  /* UART2 is console */
#    define TTYS0_DEV           g_uart2port  /* UART2 is ttyS0 */
#    define UART2_ASSIGNED      1
#else
#  undef CONSOLE_DEV                         /* No console */
#  if defined(CONFIG_ESP32_UART0)
#    define TTYS0_DEV           g_uart0port  /* UART0 is ttyS0 */
#    define UART0_ASSIGNED      1
#  elif defined(CONFIG_ESP32_UART1)
#    define TTYS0_DEV           g_uart1port  /* UART1 is ttyS0 */
#    define UART1_ASSIGNED      1
#  elif defined(CONFIG_ESP32_UART2)
#    define TTYS0_DEV           g_uart2port  /* UART2 is ttyS0 */
#    define UART2_ASSIGNED      1
#  endif
#endif

/* Pick ttys1.  This could be any of UART0-2 excluding the console
 * UART.
 */

#if defined(CONFIG_ESP32_UART0) && !defined(UART0_ASSIGNED)
#  define TTYS1_DEV           g_uart0port  /* UART0 is ttyS1 */
#  define UART0_ASSIGNED      1
#elif defined(CONFIG_ESP32_UART1) && !defined(UART1_ASSIGNED)
#  define TTYS1_DEV           g_uart1port  /* UART1 is ttyS1 */
#  define UART1_ASSIGNED      1
#elif defined(CONFIG_ESP32_UART2) && !defined(UART2_ASSIGNED)
#  define TTYS1_DEV           g_uart2port  /* UART2 is ttyS1 */
#  define UART2_ASSIGNED      1
#endif

/* Pick ttys2.  This could be one of UART1-2. It can't be UART0
 * because that was either assigned as ttyS0 or ttys1.  One of these
 * could also be the console.
 */

#if defined(CONFIG_ESP32_UART1) && !defined(UART1_ASSIGNED)
#  define TTYS2_DEV           g_uart1port  /* UART1 is ttyS2 */
#  define UART1_ASSIGNED      1
#elif defined(CONFIG_ESP32_UART2) && !defined(UART2_ASSIGNED)
#  define TTYS2_DEV           g_uart2port  /* UART2 is ttyS2 */
#  define UART2_ASSIGNED      1
#endif

/* UART source clock for BAUD generation */

#define UART_CLK_FREQ         APB_CLK_FREQ

/****************************************************************************
 * Private Types
 ****************************************************************************/
/* Constant properties of the UART.  Other configuration setting may be
 * changable via Termios IOCTL calls.
 */

struct esp32_config_s
{
  const uint32_t uartbase;     /* Base address of UART registers */
  xcpt_t   handler;             /* Interrupt handler */
  uint8_t  periph;              /* UART peripheral ID */
  uint8_t  irq;                 /* IRQ number assigned to the peripheral */
  uint8_t  txpin;               /* Tx pin number (0-39) */
  uint8_t  rxpin;               /* Rx pin number (0-39) */
  uint8_t  txsig;               /* Tx signal */
  uint8_t  rxsig;               /* Rx signal */
#if defined(CONFIG_SERIAL_IFLOWCONTROL) || defined(CONFIG_SERIAL_OFLOWCONTROL)
  uint8_t  rtspin;              /* RTS pin number (0-39) */
  uint8_t  ctspin;              /* CTS pin number (0-39) */
  uint8_t  rtssig;              /* RTS signal */
  uint8_t  ctssig;              /* CTS signal */
#endif
};

/* Current state of the UART */

struct esp32_dev_s
{
  const struct esp32_config_s *config; /* Constant configuration */
  uint32_t baud;                /* Configured baud */
  uint32_t status;              /* Saved status bits */
  uint8_t  cpuint;              /* CPU interrupt assigned to this UART */
  uint8_t  parity;              /* 0=none, 1=odd, 2=even */
  uint8_t  bits;                /* Number of bits (5-9) */
  bool     stopbits2;           /* true: Configure with 2 stop bits instead of 1 */
#if defined(CONFIG_SERIAL_IFLOWCONTROL) || defined(CONFIG_SERIAL_OFLOWCONTROL)
  bool     flowc;               /* Input flow control (RTS) enabled */
#endif
};

/****************************************************************************
 * Private Function Prototypes
 ****************************************************************************/

static int  esp32_setup(struct uart_dev_s *dev);
static void esp32_shutdown(struct uart_dev_s *dev);
static int  esp32_attach(struct uart_dev_s *dev);
static void esp32_detach(struct uart_dev_s *dev);
static int  esp32_interrupt(struct uart_dev_s *dev);
#ifdef CONFIG_ESP32_UART0
static int  esp32_uart0_interrupt(int cpuint, void *context);
#endif
#ifdef CONFIG_ESP32_UART1
static int  esp32_uart1_interrupt(int cpuint, void *context);
#endif
#ifdef CONFIG_ESP32_UART2
static int  esp32_uart2_interrupt(int cpuint, void *context);
#endif
static int  esp32_ioctl(struct file *filep, int cmd, unsigned long arg);
static int  esp32_receive(struct uart_dev_s *dev, unsigned int *status);
static void esp32_rxint(struct uart_dev_s *dev, bool enable);
static bool esp32_rxavailable(struct uart_dev_s *dev);
static void esp32_send(struct uart_dev_s *dev, int ch);
static void esp32_txint(struct uart_dev_s *dev, bool enable);
static bool esp32_txready(struct uart_dev_s *dev);
static bool esp32_txempty(struct uart_dev_s *dev);

/****************************************************************************
 * Private Data
 ****************************************************************************/

static const struct uart_ops_s g_uart_ops =
{
  .setup          = esp32_setup,
  .shutdown       = esp32_shutdown,
  .attach         = esp32_attach,
  .detach         = esp32_detach,
  .ioctl          = esp32_ioctl,
  .receive        = esp32_receive,
  .rxint          = esp32_rxint,
  .rxavailable    = esp32_rxavailable,
#ifdef CONFIG_SERIAL_IFLOWCONTROL
  .rxflowcontrol  = NULL,
#endif
  .send           = esp32_send,
  .txint          = esp32_txint,
  .txready        = esp32_txready,
  .txempty        = esp32_txempty,
};

/* I/O buffers */

#ifdef CONFIG_ESP32_UART0
static char g_uart0rxbuffer[CONFIG_UART0_RXBUFSIZE];
static char g_uart0txbuffer[CONFIG_UART0_TXBUFSIZE];
#endif
#ifdef CONFIG_ESP32_UART1
static char g_uart1rxbuffer[CONFIG_UART1_RXBUFSIZE];
static char g_uart1txbuffer[CONFIG_UART1_TXBUFSIZE];
#endif
#ifdef CONFIG_ESP32_UART2
static char g_uart2rxbuffer[CONFIG_UART2_RXBUFSIZE];
static char g_uart2txbuffer[CONFIG_UART2_TXBUFSIZE];
#endif

/* This describes the state of the UART0 port. */

#ifdef CONFIG_ESP32_UART0
static const struct esp32_config_s g_uart0config =
{
  .uartbase       = DR_REG_UART_BASE,
  .handler        = esp32_uart0_interrupt,
  .periph         = ESP32_PERIPH_UART,
  .irq            = ESP32_IRQ_UART,
  .txpin          = CONFIG_ESP32_UART0_TXPIN,
  .rxpin          = CONFIG_ESP32_UART0_RXPIN,
  .txsig          = U0TXD_OUT_IDX,
  .rxsig          = U0RXD_IN_IDX,
#if defined(CONFIG_SERIAL_IFLOWCONTROL) || defined(CONFIG_SERIAL_OFLOWCONTROL)
  .rtspin         = CONFIG_ESP32_UART0_RTSPIN,
  .ctspin         = CONFIG_ESP32_UART0_CTSPIN,
  .rtssig         = U0RTS_OUT_IDX,
  .ctssig         = U0CTS_IN_IDX,
#endif
};

static struct esp32_dev_s g_uart0priv =
{
  .config         = &g_uart0config,
  .baud           = CONFIG_UART0_BAUD,
  .parity         = CONFIG_UART0_PARITY,
  .bits           = CONFIG_UART0_BITS,
  .stopbits2      = CONFIG_UART0_2STOP,
};

static uart_dev_t g_uart0port =
{
  .recv     =
  {
    .size   = CONFIG_UART0_RXBUFSIZE,
    .buffer = g_uart0rxbuffer,
  },
  .xmit     =
  {
    .size   = CONFIG_UART0_TXBUFSIZE,
    .buffer = g_uart0txbuffer,
  },
  .ops      = &g_uart_ops,
  .priv     = &g_uart0priv,
};
#endif

/* This describes the state of the UART1 port. */

#ifdef CONFIG_ESP32_UART1
static const struct esp32_config_s g_uart1config =
{
  .uartbase       = DR_REG_UART1_BASE,
  .handler        = esp32_uart1_interrupt,
  .periph         = ESP32_PERIPH_UART1,
  .irq            = ESP32_IRQ_UART1,
  .txpin          = CONFIG_ESP32_UART1_TXPIN,
  .rxpin          = CONFIG_ESP32_UART1_RXPIN,
  .txsig          = U1TXD_OUT_IDX,
  .rxsig          = U1RXD_IN_IDX,
#if defined(CONFIG_SERIAL_IFLOWCONTROL) || defined(CONFIG_SERIAL_OFLOWCONTROL)
  .rtspin         = CONFIG_ESP32_UART1_RTSPIN,
  .ctspin         = CONFIG_ESP32_UART1_CTSPIN,
  .rtssig         = U1RTS_OUT_IDX,
  .ctssig         = U1CTS_IN_IDX,
#endif
};

static struct esp32_dev_s g_uart1priv =
{
  .config         = &g_uart1config,
  .baud           = CONFIG_UART1_BAUD,
  .parity         = CONFIG_UART1_PARITY,
  .bits           = CONFIG_UART1_BITS,
  .stopbits2      = CONFIG_UART1_2STOP,
};

static uart_dev_t g_uart1port =
{
  .recv     =
  {
    .size   = CONFIG_UART1_RXBUFSIZE,
    .buffer = g_uart1rxbuffer,
  },
  .xmit     =
  {
    .size   = CONFIG_UART1_TXBUFSIZE,
    .buffer = g_uart1txbuffer,
  },
  .ops      = &g_uart_ops,
  .priv     = &g_uart1priv,
};
#endif

/* This describes the state of the UART2 port. */

#ifdef CONFIG_ESP32_UART2
static const struct esp32_config_s g_uart2config =
{
  .uartbase       = DR_REG_UART2_BASE,
  .handler        = esp32_uart2_interrupt,
  .periph         = ESP32_PERIPH_UART2,
  .irq            = ESP32_IRQ_UART2,
  .txpin          = CONFIG_ESP32_UART2_TXPIN,
  .rxpin          = CONFIG_ESP32_UART2_RXPIN,
  .txsig          = U2TXD_OUT_IDX,
  .rxsig          = U2RXD_IN_IDX,
#if defined(CONFIG_SERIAL_IFLOWCONTROL) || defined(CONFIG_SERIAL_OFLOWCONTROL)
  .rtspin         = CONFIG_ESP32_UART2_RTSPIN,
  .ctspin         = CONFIG_ESP32_UART2_CTSPIN,
  .rtssig         = U2RTS_OUT_IDX,
  .ctssig         = U2CTS_IN_IDX,
#endif
};

static struct esp32_dev_s g_uart2priv =
{
  .config         = &g_uart2config,
  .baud           = CONFIG_UART2_BAUD,
  .parity         = CONFIG_UART2_PARITY,
  .bits           = CONFIG_UART2_BITS,
  .stopbits2      = CONFIG_UART2_2STOP,
};

static uart_dev_t g_uart2port =
{
  .recv     =
  {
    .size   = CONFIG_UART2_RXBUFSIZE,
    .buffer = g_uart2rxbuffer,
  },
  .xmit     =
  {
    .size   = CONFIG_UART2_TXBUFSIZE,
    .buffer = g_uart2txbuffer,
  },
  .ops      = &g_uart_ops,
  .priv     = &g_uart2priv,
};
#endif

/****************************************************************************
 * Private Functions
 ****************************************************************************/

/****************************************************************************
 * Name: esp32_serialin
 ****************************************************************************/

static inline uint32_t esp32_serialin(struct esp32_dev_s *priv, int offset)
{
  return getreg32(priv->config->uartbase + offset);
}

/****************************************************************************
 * Name: esp32_serialout
 ****************************************************************************/

static inline void esp32_serialout(struct esp32_dev_s *priv, int offset,
                                   uint32_t value)
{
  putreg32(value, priv->config->uartbase + offset);
}

/****************************************************************************
 * Name: esp32_restoreuartint
 ****************************************************************************/

static inline void esp32_restoreuartint(struct esp32_dev_s *priv,
                                        uint32_t intena)
{
  /* Restore the previous interrupt state (assuming all interrupts disabled) */

  esp32_serialout(priv, UART_INT_ENA_OFFSET, intena);
}

/****************************************************************************
 * Name: esp32_disableallints
 ****************************************************************************/

static void esp32_disableallints(struct esp32_dev_s *priv, uint32_t *intena)
{
  irqstate_t flags;

  /* The following must be atomic */

  flags = enter_critical_section();

  if (intena)
    {
      /* Return the current interrupt mask */

      *intena = esp32_serialin(priv, UART_INT_ENA_OFFSET);
    }

  /* Disable all interrupts */

  esp32_serialout(priv, UART_INT_ENA_OFFSET, 0);
  leave_critical_section(flags);
}

/****************************************************************************
 * Name: esp32_setup
 *
 * Description:
 *   Configure the UART baud, bits, parity, etc. This method is called the
 *   first time that the serial port is opened.
 *
 ****************************************************************************/

static int esp32_setup(struct uart_dev_s *dev)
{
  struct esp32_dev_s *priv = (struct esp32_dev_s *)dev->priv;
#ifndef CONFIG_SUPPRESS_UART_CONFIG
  uint32_t clkdiv;
  uint32_t regval;
  uint32_t conf0;

  /* Note: The logic here depends on the fact that that the UART module
   * was enabled and the pins were configured in esp32_lowsetup().
   */

  /* The shutdown method will put the UART in a known, disabled state */

  esp32_shutdown(dev);

  /* Set up the CONF0 register. */

  conf0 = UART_TICK_REF_ALWAYS_ON;

#if defined(CONFIG_SERIAL_IFLOWCONTROL) || defined(CONFIG_SERIAL_OFLOWCONTROL)
  /* Check if flow control is enabled */

  if (priv->flowc)
    {
      /* Enable hardware flow control */

      conf0 |= UART_TX_FLOW_EN;
    }
#endif

  /* OR in settings for the selected number of bits */

  if (priv->bits == 5)
    {
                                       /* 0=5 bits */
    }
  else if (priv->bits == 6)
    {
      conf0 |= (1 << UART_BIT_NUM_S);  /* 1=6 bits */
    }
  else if (priv->bits == 7)
    {
      conf0 |= (2 << UART_BIT_NUM_S);  /* 2=7 bits */
    }
  else /* if (priv->bits == 8) */
    {
      conf0 |= (3 << UART_BIT_NUM_S);  /* 3=8 bits */
    }

  /* OR in settings for the selected parity */

  if (priv->parity == 1)
    {
      conf0 |= UART_PARITY_EN;
    }
  else if (priv->parity == 2)
    {
      conf0 |= UART_PARITY_EN | UART_PARITY;
    }

  /* OR in settings for the number of stop bits */

  if (priv->stopbits2)
    {
      conf0 |= 3 << UART_STOP_BIT_NUM_S;
    }
  else
    {
      conf0 |= 1 << UART_STOP_BIT_NUM_S;
    }

  /* Configure the UART BAUD */

  clkdiv  = (UART_CLK_FREQ << 4) / priv->baud;

  regval  = (clkdiv >> 4) << UART_CLKDIV_S;
  regval |= (clkdiv & 15) << UART_CLKDIV_FRAG_S;
  esp32_serialout(priv, UART_CLKDIV_OFFSET, regval);

  /* Configure UART pins
   *
   * Internal signals can be output to multiple GPIO pads.
   * But only one GPIO pad can connect with input signal
   */

  esp32_configgpio(priv->config->txpin, OUTPUT_FUNCTION_2);
  gpio_matrix_out(priv->config->txpin, priv->config->txsig, 0, 0);

  esp32_configgpio(priv->config->rxpin, INPUT_FUNCTION_2);
  gpio_matrix_in(priv->config->rxpin, priv->config->rxsig, 0);

#if defined(CONFIG_SERIAL_IFLOWCONTROL) || defined(CONFIG_SERIAL_OFLOWCONTROL)
  esp32_configgpio(priv->config->rtspin, OUTPUT_FUNCTION_2);
  gpio_matrix_out(priv->config->rtspin, priv->config->rtssig, 0, 0);

  esp32_configgpio(priv->config->ctspin, INPUT_FUNCTION_2);
  gpio_matrix_in(priv->config->ctspin, priv->config->ctssig, 0);
#endif

  /* Enable RX and error interrupts.  Clear and pending interrtupt */

  regval = UART_RXFIFO_FULL_INT_ENA | UART_FRM_ERR_INT_ENA |
           UART_RXFIFO_TOUT_INT_ENA;
  esp32_serialout(priv, UART_INT_ENA_OFFSET, regval);

  esp32_serialout(priv, UART_INT_CLR_OFFSET, 0xffffffff);

  /* Configure and enable the UART */

  esp32_serialout(priv, UART_CONF0_OFFSET, conf0);
  regval = (112 << UART_RXFIFO_FULL_THRHD_S) |
           (0x02 << UART_RX_TOUT_THRHD_S) |
            UART_RX_TOUT_EN;
  esp32_serialout(priv, UART_CONF1_OFFSET, regval);
#endif

  return OK;
}

/****************************************************************************
 * Name: esp32_shutdown
 *
 * Description:
 *   Disable the UART.  This method is called when the serial port is
 *   closed.  It is assumed that esp32_detach was called earlier in the
 *   shutdown sequence.
 *
 ****************************************************************************/

static void esp32_shutdown(struct uart_dev_s *dev)
{
  struct esp32_dev_s *priv = (struct esp32_dev_s *)dev->priv;

  /* Disable all UART interrupts */

  esp32_disableallints(priv, NULL);

  /* Revert pins to inputs and detach UART signals */

  esp32_configgpio(priv->config->txpin, INPUT);
  gpio_matrix_out(MATRIX_DETACH_OUT_SIG, priv->config->txsig, true, false);

  esp32_configgpio(priv->config->rxpin, INPUT);
  gpio_matrix_in(MATRIX_DETACH_IN_LOW_PIN, priv->config->rxsig, false);

#if defined(CONFIG_SERIAL_IFLOWCONTROL) || defined(CONFIG_SERIAL_OFLOWCONTROL)
  esp32_configgpio(priv->config->rtspin, INPUT);
  gpio_matrix_out(MATRIX_DETACH_OUT_SIG, priv->config->rtssig, true, false);

  esp32_configgpio(priv->config->ctspin, INPUT);
  gpio_matrix_in(MATRIX_DETACH_IN_LOW_PIN, priv->config->ctssig, false);
#endif

  /* Unconfigure and disable the UART */

  esp32_serialout(priv, UART_CONF0_OFFSET, 0);
  esp32_serialout(priv, UART_CONF1_OFFSET, 0);

  esp32_serialout(priv, UART_INT_ENA_OFFSET, 0);
  esp32_serialout(priv, UART_INT_CLR_OFFSET, 0xffffffff);
}

/****************************************************************************
 * Name: esp32_attach
 *
 * Description:
 *   Configure the UART to operation in interrupt driven mode.  This method is
 *   called when the serial port is opened.  Normally, this is just after the
 *   the setup() method is called, however, the serial console may operate in
 *   a non-interrupt driven mode during the boot phase.
 *
 *   RX and TX interrupts are not enabled when by the attach method (unless the
 *   hardware supports multiple levels of interrupt enabling).  The RX and TX
 *   interrupts are not enabled until the txint() and rxint() methods are called.
 *
 ****************************************************************************/

static int esp32_attach(struct uart_dev_s *dev)
{
  struct esp32_dev_s *priv = (struct esp32_dev_s *)dev->priv;
  int cpu;
  int ret = OK;

  /* Allocate a level-sensitive, priority 1 CPU interrupt for the UART */

  priv->cpuint = esp32_alloc_levelint(1);
  if (priv->cpuint < 0)
    {
      ret = priv->cpuint;
    }

  /* Set up to receive peripheral interrupts on the current CPU */

#ifdef CONFIG_SMP
  cpu = up_cpu_index();
#else
  cpu = 0;
#endif

  /* Attach the GPIO peripheral to the allocated CPU interrupt */

  up_disable_irq(priv->cpuint);
  esp32_attach_peripheral(cpu, priv->config->periph, priv->cpuint);

  /* Attach and enable the IRQ */

  ret = irq_attach(priv->config->irq, priv->config->handler);
  if (ret == OK)
    {
      /* Enable the CPU interrupt (RX and TX interrupts are still disabled
       * in the UART
       */

      up_enable_irq(priv->cpuint);
    }

  return ret;
}

/****************************************************************************
 * Name: esp32_detach
 *
 * Description:
 *   Detach UART interrupts.  This method is called when the serial port is
 *   closed normally just before the shutdown method is called.  The exception
 *   is the serial console which is never shutdown.
 *
 ****************************************************************************/

static void esp32_detach(struct uart_dev_s *dev)
{
  struct esp32_dev_s *priv = (struct esp32_dev_s *)dev->priv;
  int cpu;

  /* Disable and detach the CPU interrupt */

  up_disable_irq(priv->cpuint);
  irq_detach(priv->config->irq);

  /* Disassociate the peripheral interrupt from the CPU interrupt */

#ifdef CONFIG_SMP
  cpu = up_cpu_index();
#else
  cpu = 0;
#endif

  esp32_detach_peripheral(cpu, priv->config->periph);

  /* And release the CPU interrupt */

  esp32_free_cpuint(priv->cpuint);
  priv->cpuint = 0xff;
}

/****************************************************************************
 * Name: esp32_interrupt
 *
 * Description:
 *   This is the common UART interrupt handler.  It will be invoked
 *   when an interrupt received on the device.  It should call
 *   uart_transmitchars or uart_receivechar to perform the appropriate data
 *   transfers.
 *
 ****************************************************************************/

static int esp32_interrupt(struct uart_dev_s *dev)
{
  struct esp32_dev_s *priv;
  uint32_t regval;
  uint32_t status;
  int passes;
  bool handled;

  DEBUGASSERT(dev != NULL && dev->priv != NULL);
  priv = (struct esp32_dev_s *)dev->priv;

  /* Loop until there are no characters to be transferred or, until we have
   * been looping for a long time.
   */

  handled = true;
  for (passes = 0; passes < 256 && handled; passes++)
    {
      handled      = false;
      priv->status = esp32_serialin(priv, UART_INT_RAW_OFFSET);
      status       = esp32_serialin(priv, UART_STATUS_OFFSET);

      /* Clear pending interrupts */

      regval = (UART_RXFIFO_FULL_INT_CLR_S | UART_FRM_ERR_INT_CLR_S |
                UART_RXFIFO_TOUT_INT_CLR_S | UART_TX_DONE_INT_CLR_S |
                UART_TXFIFO_EMPTY_INT_CLR_S);
      esp32_serialout(priv, UART_INT_CLR_OFFSET, regval);

      if ((status & UART_RXFIFO_CNT_M) > 0)
        {
          /* Received data in the RXFIFO ... process incoming bytes */

          uart_recvchars(dev);
          handled = true;
        }

      if ((status & UART_TXFIFO_CNT_M) < 0x7f)
        {
          /* The TXFIFO is not full ... process outgoing bytes */

          uart_xmitchars(dev);
          handled = true;
        }
    }

  return OK;
}

/****************************************************************************
 * Name: esp32_uart[n]_interrupt
 *
 * Description:
 *   UART interrupt handlers
 *
 ****************************************************************************/

#ifdef CONFIG_ESP32_UART0
static int  esp32_uart0_interrupt(int cpuint, void *context)
{
  return esp32_interrupt(&g_uart0port);
}
#endif
#ifdef CONFIG_ESP32_UART1
static int  esp32_uart1_interrupt(int cpuint, void *context)
{
  return esp32_interrupt(&g_uart1port);
}
#endif
#ifdef CONFIG_ESP32_UART2
static int  esp32_uart2_interrupt(int cpuint, void *context)
{
  return esp32_interrupt(&g_uart2port);
}
#endif

/****************************************************************************
 * Name: esp32_ioctl
 *
 * Description:
 *   All ioctl calls will be routed through this method
 *
 ****************************************************************************/

static int esp32_ioctl(struct file *filep, int cmd, unsigned long arg)
{
#if defined(CONFIG_SERIAL_TERMIOS) || defined(CONFIG_SERIAL_TIOCSERGSTRUCT)
  struct inode      *inode = filep->f_inode;
  struct uart_dev_s *dev   = inode->i_private;
#endif
  int                ret    = OK;

  switch (cmd)
    {
#ifdef CONFIG_SERIAL_TIOCSERGSTRUCT
    case TIOCSERGSTRUCT:
      {
         struct esp32_dev_s *user = (struct esp32_dev_s *)arg;
         if (!user)
           {
             ret = -EINVAL;
           }
         else
           {
             memcpy(user, dev, sizeof(struct esp32_dev_s));
           }
       }
       break;
#endif

#ifdef CONFIG_SERIAL_TERMIOS
    case TCGETS:
      {
        struct termios  *termiosp = (struct termios *)arg;
        struct esp32_dev_s *priv    = (struct esp32_dev_s *)dev->priv;

        if (!termiosp)
          {
            ret = -EINVAL;
            break;
          }

        /* Return baud */

        cfsetispeed(termiosp, priv->baud);

        /* Return parity */

        termiosp->c_cflag = ((priv->parity != 0) ? PARENB : 0) |
                            ((priv->parity == 1) ? PARODD : 0);

        /* Return stop bits */

        termiosp->c_cflag |= (priv->stopbits2) ? CSTOPB : 0;

        /* Return flow control */

#if defined(CONFIG_SERIAL_IFLOWCONTROL) || defined(CONFIG_SERIAL_OFLOWCONTROL)
        termiosp->c_cflag |= (priv->flowc) ? (CCTS_OFLOW | CRTS_IFLOW): 0;
#endif
        /* Return number of bits */

        switch (priv->bits)
          {
          case 5:
            termiosp->c_cflag |= CS5;
            break;

          case 6:
            termiosp->c_cflag |= CS6;
            break;

          case 7:
            termiosp->c_cflag |= CS7;
            break;

          default:
          case 8:
            termiosp->c_cflag |= CS8;
            break;

          case 9:
            termiosp->c_cflag |= CS8 /* CS9 */;
            break;
          }
      }
      break;

    case TCSETS:
      {
        struct termios  *termiosp = (struct termios *)arg;
        struct esp32_dev_s *priv    = (struct esp32_dev_s *)dev->priv;
        uint32_t baud;
        uint32_t intena;
        uint8_t parity;
        uint8_t nbits;
        bool stop2;
#if defined(CONFIG_SERIAL_IFLOWCONTROL) || defined(CONFIG_SERIAL_OFLOWCONTROL)
        bool flowc;
#endif

        if (!termiosp)
          {
            ret = -EINVAL;
            break;
          }

        /* Decode baud. */

        ret = OK;
        baud = cfgetispeed(termiosp);

        /* Decode number of bits */

        switch (termiosp->c_cflag & CSIZE)
          {
          case CS5:
            nbits = 5;
            break;

          case CS6:
            nbits = 6;
            break;

          case CS7:
            nbits = 7;
            break;

          case CS8:
            nbits = 8;
            break;
#if 0
          case CS9:
            nbits = 9;
            break;
#endif
          default:
            ret = -EINVAL;
            break;
          }

        /* Decode parity */

        if ((termiosp->c_cflag & PARENB) != 0)
          {
            parity = (termiosp->c_cflag & PARODD) ? 1 : 2;
          }
        else
          {
            parity = 0;
          }

        /* Decode stop bits */

        stop2 = (termiosp->c_cflag & CSTOPB) != 0;

        /* Decode flow control */

#if defined(CONFIG_SERIAL_IFLOWCONTROL) || defined(CONFIG_SERIAL_OFLOWCONTROL)
        flowc = (termiosp->c_cflag & (CCTS_OFLOW | CRTS_IFLOW)) != 0;
#endif
        /* Verify that all settings are valid before committing */

        if (ret == OK)
          {
            /* Commit */

            priv->baud      = baud;
            priv->parity    = parity;
            priv->bits      = nbits;
            priv->stopbits2 = stop2;
#if defined(CONFIG_SERIAL_IFLOWCONTROL) || defined(CONFIG_SERIAL_OFLOWCONTROL)
            priv->flowc     = flowc;
#endif
            /* effect the changes immediately - note that we do not
             * implement TCSADRAIN / TCSAFLUSH
             */

            esp32_disableallints(priv, &intena);
            ret = esp32_setup(dev);

            /* Restore the interrupt state */

            esp32_restoreuartint(priv, intena);
          }
      }
      break;
#endif /* CONFIG_SERIAL_TERMIOS */

    default:
      ret = -ENOTTY;
      break;
    }

  return ret;
}

/****************************************************************************
 * Name: esp32_receive
 *
 * Description:
 *   Called (usually) from the interrupt level to receive one
 *   character from the UART.  Error bits associated with the
 *   receipt are provided in the return 'status'.
 *
 ****************************************************************************/

static int  esp32_receive(struct uart_dev_s *dev, unsigned int *status)
{
  struct esp32_dev_s *priv = (struct esp32_dev_s *)dev->priv;

  /* Return the error information in the saved status */

  *status      = (unsigned int)priv->status;
  priv->status = 0;

  /* Then return the actual received byte */

  return (int)(esp32_serialin(priv, UART_FIFO_OFFSET) & UART_RXFIFO_RD_BYTE_M);
}

/****************************************************************************
 * Name: esp32_rxint
 *
 * Description:
 *   Call to enable or disable RXRDY interrupts
 *
 ****************************************************************************/

static void esp32_rxint(struct uart_dev_s *dev, bool enable)
{
  struct esp32_dev_s *priv = (struct esp32_dev_s *)dev->priv;
  int regval;

  if (enable)
    {
      /* Receive an interrupt when their is anything in the Rx data register (or an Rx
       * timeout occurs).
       */

#ifndef CONFIG_SUPPRESS_SERIAL_INTS
      regval  = esp32_serialin(priv, UART_INT_ENA_OFFSET);
      regval |= (UART_RXFIFO_FULL_INT_CLR_S | UART_FRM_ERR_INT_CLR_S |
                 UART_RXFIFO_TOUT_INT_CLR_S);
      esp32_serialout(priv, UART_INT_ENA_OFFSET, regval);
#endif
    }
  else
    {
      /* Disable the RX interrupts */

      esp32_serialout(priv, UART_INT_CLR_OFFSET,
                      (UART_RXFIFO_FULL_INT_CLR_S | UART_FRM_ERR_INT_CLR_S |
                       UART_RXFIFO_TOUT_INT_CLR_S));
    }
}

/****************************************************************************
 * Name: esp32_rxavailable
 *
 * Description:
 *   Return true if the receive holding register is not empty
 *
 ****************************************************************************/

static bool esp32_rxavailable(struct uart_dev_s *dev)
{
  struct esp32_dev_s *priv = (struct esp32_dev_s *)dev->priv;

  return ((esp32_serialin(priv, UART_STATUS_OFFSET) & UART_RXFIFO_CNT_M) > 0);
}

/****************************************************************************
 * Name: esp32_send
 *
 * Description:
 *   This method will send one byte on the UART.
 *
 ****************************************************************************/

static void esp32_send(struct uart_dev_s *dev, int ch)
{
  struct esp32_dev_s *priv = (struct esp32_dev_s *)dev->priv;

  esp32_serialout(priv, UART_FIFO_OFFSET, (uint32_t)ch);
}

/****************************************************************************
 * Name: esp32_txint
 *
 * Description:
 *   Call to enable or disable TX interrupts
 *
 ****************************************************************************/

static void esp32_txint(struct uart_dev_s *dev, bool enable)
{
  struct esp32_dev_s *priv = (struct esp32_dev_s *)dev->priv;
  irqstate_t flags;

  flags = enter_critical_section();

  if (enable)
    {
      uint32_t regval;

      /* Set to receive an interrupt when the TX holding register register
       * is empty
       */

#ifndef CONFIG_SUPPRESS_SERIAL_INTS
      regval  = esp32_serialin(priv, UART_INT_ENA_OFFSET);
      regval |= (UART_TX_DONE_INT_ENA_S | UART_TXFIFO_EMPTY_INT_ENA_S);
      esp32_serialout(priv, UART_INT_ENA_OFFSET, regval);

      /* Fake a TX interrupt here by just calling uart_xmitchars() with
       * interrupts disabled (note this may recurse).
       */

      uart_xmitchars(dev);
#endif
    }
  else
    {
      /* Disable the TX interrupt */

      esp32_serialout(priv, UART_INT_CLR_OFFSET,
                      (UART_TX_DONE_INT_CLR_S | UART_TXFIFO_EMPTY_INT_CLR_S));
    }

  leave_critical_section(flags);
}

/****************************************************************************
 * Name: esp32_txready
 *
 * Description:
 *   Return true if the transmit holding register is empty (TXRDY)
 *
 ****************************************************************************/

static bool esp32_txready(struct uart_dev_s *dev)
{
  struct esp32_dev_s *priv = (struct esp32_dev_s *)dev->priv;

  return ((esp32_serialin(priv, UART_STATUS_OFFSET) & UART_TXFIFO_CNT_M) < 0x7f);
}

/****************************************************************************
 * Name: esp32_txempty
 *
 * Description:
 *   Return true if the transmit holding and shift registers are empty
 *
 ****************************************************************************/

static bool esp32_txempty(struct uart_dev_s *dev)
{
  struct esp32_dev_s *priv = (struct esp32_dev_s *)dev->priv;

  return ((esp32_serialin(priv, UART_STATUS_OFFSET) & UART_TXFIFO_CNT_M) > 0);
}

/****************************************************************************
 * Public Functions
 ****************************************************************************/

/****************************************************************************
 * Name: xtensa_serial_initialize
 *
 * Description:
 *   Performs the low level UART initialization early in debug so that the
 *   serial console will be available during bootup.  This must be called
 *   before up_serialinit.
 *
 ****************************************************************************/

#ifdef USE_EARLYSERIALINIT
<<<<<<< HEAD
void xtensa_serial_initialize(void)
=======
void xtensa_early_serial_initialize(void)
>>>>>>> afcda296
{
  /* NOTE:  All GPIO configuration for the UARTs was performed in
   * esp32_lowsetup
   */

  /* Disable all UARTS */

  esp32_disableallints(TTYS0_DEV.priv, NULL);
#ifdef TTYS1_DEV
  esp32_disableallints(TTYS1_DEV.priv, NULL);
#endif
#ifdef TTYS2_DEV
  esp32_disableallints(TTYS2_DEV.priv, NULL);
#endif

  /* Configuration whichever one is the console */

#ifdef HAVE_SERIAL_CONSOLE
  CONSOLE_DEV.isconsole = true;
  esp32_setup(&CONSOLE_DEV);
#endif
}
#endif

/****************************************************************************
 * Name: xtensa_serial_initialize
 *
 * Description:
 *   Register serial console and serial ports.  This assumes
 *   that up_earlyserialinit was called previously.
 *
 ****************************************************************************/

void xtensa_serial_initialize(void)
{
  /* Register the console */

#ifdef HAVE_SERIAL_CONSOLE
  (void)uart_register("/dev/console", &CONSOLE_DEV);
#endif

  /* Register all UARTs */

  (void)uart_register("/dev/ttyS0", &TTYS0_DEV);
#ifdef TTYS1_DEV
  (void)uart_register("/dev/ttyS1", &TTYS1_DEV);
#endif
#ifdef TTYS2_DEV
  (void)uart_register("/dev/ttyS2", &TTYS2_DEV);
#endif
}

#endif /* USE_SERIALDRIVER */<|MERGE_RESOLUTION|>--- conflicted
+++ resolved
@@ -1168,7 +1168,7 @@
  ****************************************************************************/
 
 /****************************************************************************
- * Name: xtensa_serial_initialize
+ * Name: xtensa_early_serial_initialize
  *
  * Description:
  *   Performs the low level UART initialization early in debug so that the
@@ -1178,11 +1178,7 @@
  ****************************************************************************/
 
 #ifdef USE_EARLYSERIALINIT
-<<<<<<< HEAD
-void xtensa_serial_initialize(void)
-=======
 void xtensa_early_serial_initialize(void)
->>>>>>> afcda296
 {
   /* NOTE:  All GPIO configuration for the UARTs was performed in
    * esp32_lowsetup
