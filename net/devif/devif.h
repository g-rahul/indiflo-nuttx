--- conflicted
+++ resolved
@@ -426,69 +426,6 @@
                          uint16_t flags);
 
 /****************************************************************************
-<<<<<<< HEAD
- * Name: ipv4_forward
- *
- * Description:
- *   This function is called from ipv4_input when a packet is received that
- *   is not destined for us.  In this case, the packet may need to be
- *   forwarded to another device (or sent back out the same device)
- *   depending configuration, routing table information, and the IPv4
- *   networks served by various network devices.
- *
- * Input Parameters:
- *   dev   - The device on which the packet was received and which contains
- *           the IPv4 packet.
- *   ipv4  - A convenience pointer to the IPv4 header in within the IPv4
- *           packet
- *
- *   On input:
- *   - dev->d_buf holds the received packet.
- *   - dev->d_len holds the length of the received packet MINUS the
- *     size of the L1 header.  That was subtracted out by ipv4_input.
- *   - ipv4 points to the IPv4 header with dev->d_buf.
- *
- * Returned Value:
- *   Zero is returned if the packet was successfully forward;  A negated
- *   errno value is returned if the packet is not forwardable.  In that
- *   latter case, the caller (ipv4_input()) should drop the packet.
- *
- ****************************************************************************/
-
-#if defined(CONFIG_NET_IPFORWARD) && defined(CONFIG_NET_IPv4)
-int ipv4_forward(FAR struct net_driver_s *dev, FAR struct ipv4_hdr_s *ipv4);
-#endif
-
-/****************************************************************************
- * Name: ipv6_forward
- *
- * Description:
- *   This function is called from ipv6_input when a packet is received that
- *   is not destined for us.  In this case, the packet may need to be
- *   forwarded to another device (or sent back out the same device)
- *   depending configuration, routing table information, and the IPv6
- *   networks served by various network devices.
- *
- * Input Parameters:
- *   dev   - The device on which the packet was received and which contains
- *           the IPv6 packet.
- *   ipv6  - A convenience pointer to the IPv6 header in within the IPv6
- *           packet
- *
- * Returned Value:
- *   Zero is returned if the packet was successfully forward;  A negated
- *   errno value is returned if the packet is not forwardable.  In that
- *   latter case, the caller (ipv6_input()) should drop the packet.
- *
- ****************************************************************************/
-
-#if defined(CONFIG_NET_IPFORWARD) && defined(CONFIG_NET_IPv6)
-int ipv6_forward(FAR struct net_driver_s *dev, FAR struct ipv6_hdr_s *ipv6);
-#endif
-
-/****************************************************************************
-=======
->>>>>>> 57090437
  * Send data on the current connection.
  *
  * This function is used to send out a single segment of TCP data.  Only
